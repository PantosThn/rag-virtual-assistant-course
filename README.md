--- conflicted
+++ resolved
@@ -136,17 +136,13 @@
 uvicorn backend.main:app --reload
 ```
 
-<<<<<<< HEAD
 #### Run the Jupyter Notebook
 
 ```bash
 poetry run jupyter notebook
 ```
 
-#### Access Gradio UI (optional)
-=======
 #### Access Gradio UI
->>>>>>> 8a000d5d
 
 Visit [http://localhost:8000/ui](http://localhost:8000/ui) in your browser.
 
